--- conflicted
+++ resolved
@@ -102,11 +102,7 @@
     ])
     if not CONF.has_section(iaas_section):
         raise SQAaaSAPIException(
-<<<<<<< HEAD
-            422, 'Could not find setting for IaaS site: %s' % iaas
-=======
             422, 'Could not find settings for IaaS site: %s' % iaas
->>>>>>> 92ee8c18
         )
 
     data = dict(CONF.items('service_deployment'))
