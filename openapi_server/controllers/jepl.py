import copy
import logging
import namegenerator

from jinja2 import Environment, PackageLoader, select_autoescape

from openapi_server import config
from openapi_server.controllers import utils as ctls_utils
from openapi_server.exception import SQAaaSAPIException


logger = logging.getLogger('sqaaas.api.jepl')


class JePLUtils(object):
    """Class that generates JePL configuration files."""
    def generate_file_name(file_type, random=False):
        """Generates a file name for any of the JePL-related types of file

        :param file_type: Type of JePL file, one of [config, composer, jenkinsfile].
        :param random: Boolean that marks whether a random string should be inserted in the file name.
        """
        file_type_chunks = {
            'config': ['.sqa/config', 'yml'],
            'composer': ['.sqa/docker-compose', 'yml'],
            'jenkinsfile': ['Jenkinsfile'],
            'commands_script': ['.sqa/script', 'sh']
        }
        chunk_list = copy.deepcopy(file_type_chunks[file_type])
        if random:
            random_str = namegenerator.gen()
            chunk_list.insert(1, random_str)

        return '.'.join(chunk_list)

    @classmethod
    def append_file_name(cls, file_type, file_data_list, force_random_name=False):
        """Appends a 'file_name' property, according to its type (file_type),
        to each Dict element of the given List (file_data_list)

        :param cls: Current class (from classmethod)
        :param file_type: Type of JePL file, one of [config, composer, jenkinsfile].
        :param file_data_list: List of JSON payload data to be associated with the generated file name.
        :param force_random_name: If set the method will always return a random name for the file.
        """
        new_file_data_list = []
        count = 0
        for data in file_data_list:
            if count > 0 or force_random_name:
                file_name = cls.generate_file_name(file_type, random=True)
            else:
                file_name = cls.generate_file_name(file_type)
            new_data = copy.deepcopy(data)
            new_data.update({'file_name': file_name})
            new_file_data_list.append(new_data)
            count += 1

        return new_file_data_list

    @staticmethod
    def get_commands_script(
            checkout_dir, cmd_list, template_name='', template_kwargs={}):
        """Returns a String with the 'commands' builder script.

        :param checkout_dir: Directory to chdir to run the script
        :param cmd_list: List of commands from the builder
        :param template: Native template for specific tool customizations
        :param template_kwargs: Object required for template rendering
        """
        env = Environment(
            loader=PackageLoader('openapi_server', 'templates')
        )
        if template_name in ['im_client', 'ec3_client']:
            template = env.get_template('commands_script_im.sh')
<<<<<<< HEAD
            iaas = 'incd'
=======
            iaas = template_kwargs.get('openstack_site_id', '')
            if not iaas:
                logger.debug((
                    'Cannot find <openstack_site_id> for im_client in the '
                    'configuration: %s' % template_kwargs
                ))
                raise SQAaaSAPIException(
                    422, 'No IaaS site has been defined for im_client'
                )
>>>>>>> 92ee8c18
            template_kwargs.update(
                config.get_service_deployment(iaas)
            )
        else:
            template = env.get_template('commands_script.sh')
        return template.render({
            'checkout_dir': checkout_dir,
            'commands': cmd_list,
            'template': template_name,
            'template_kwargs': template_kwargs
        })

    def get_jenkinsfile(config_data_list):
        """Returns a String with the Jenkinsfile rendered from the given
        JSON payload.

        :param config_data_list: List of config data Dicts
        """
        env = Environment(
            loader=PackageLoader('openapi_server', 'templates')
        )
        template = env.get_template('Jenkinsfile')

        return template.render(config_data_list=config_data_list)

    @classmethod
    def compose_files(cls, config_json, composer_json, report_to_stdout=False):
        """Composes the JePL file structure from the raw JSONs obtained
        through the HTTP request.

        :param cls: Current class (from classmethod)
        :param config_json: JePL's config as received through the API request (JSON payload)
        :param composer_json: Composer content as received throught the API request (JSON payload).
        :param report_to_stdout: Flag to indicate whether the pipeline shall print via via stdout the reports produced by the tools (required by QAA module)
        """
        # Extract & process those data that are not directly translated into
        # the composer and JePL config
        config_data_list, composer_data, commands_script_list, tool_criteria_map = ctls_utils.process_extra_data(
            config_json,
            composer_json,
            report_to_stdout=report_to_stdout
        )

        # Convert JSON to YAML
        for elem in config_data_list:
            elem['data_yml'] = ctls_utils.json_to_yaml(elem['data_json'])
        composer_data['data_yml'] = ctls_utils.json_to_yaml(composer_data['data_json'])

        # Set file names to JePL data
        # Note the composer data is forced to be a list since the API spec
        # currently defines it as an object, not as a list
        config_data_list = cls.append_file_name(
            'config', config_data_list)
        composer_data = cls.append_file_name(
            'composer', [composer_data])[0]
        jenkinsfile = cls.get_jenkinsfile(config_data_list)

        return (config_data_list, composer_data, jenkinsfile, commands_script_list, tool_criteria_map)

    def get_files(
        file_type,
        gh_utils,
        repo,
        branch):
        """Get JePL files of the given type from the remote repository.

        :param file_type: Type of JePL file, one of [config, composer, jenkinsfile].
        :param gh_utils: GithubUtils object.
        :param repo: Name of the git repository.
        :param branch: Name of the repository branch.
        """
        prefix_names = {
            'config': 'config',
            'composer': 'docker-compose',
            'commands_script': 'script'
        }
        path = '.'
        if file_type in ['config', 'composer', 'commands_script']:
            path = '.sqa'
        file_list = gh_utils.get_repo_content(repo, branch, path)
        prefix = prefix_names[file_type]
        return [
            file_content
                for file_content in file_list
                    if file_content.name.startswith(prefix)
        ]

    @classmethod
    def push_files(
            cls,
            gh_utils,
            repo,
            config_data_list,
            composer_data,
            jenkinsfile,
            commands_script_list,
            branch):
        """Push the given JePL file structure to the given repo.

        :param cls: Current class (from classmethod)
        :param gh_utils: GitHubUtils object.
        :param repo: Name of the git repository.
        :param config_data_list: List of pipeline's JePL config data.
        :param composer_data: Dict containing pipeline's JePL composer data.
        :param jenkinsfile: String containing the Jenkins configuration.
        :param commands_script_list: List of generated scripts for the commands builder.
        :param branch: Name of the branch in the remote repository.
        """
        ## config
        config_files_to_push = [
            {
                'file_name': config_data['file_name'],
                'file_data': config_data['data_yml'],
                'delete': False
            }
            for config_data in config_data_list
        ]
        config_files_from_repo = [
            file_content.path
                for file_content in cls.get_files(
                    'config', gh_utils, repo, branch
                )
        ]
        config_files_to_push_names = [
            file_dict['file_name']
            for file_dict in config_files_to_push
        ]
        config_files_to_remove_set = set(config_files_from_repo).difference(
            set(config_files_to_push_names)
        )
        config_files_to_remove = [
            {
                'file_name': config_file,
                'delete': True
            }
            for config_file in config_files_to_remove_set
        ]
        ## composer
        composer_files_to_push = [{
            'file_name': composer_data['file_name'],
            'file_data': composer_data['data_yml'],
            'delete': False
        }]
        ## jenkinsfile
        jenkinsfile_to_push = [{
            'file_name': 'Jenkinsfile',
            'file_data': jenkinsfile,
            'delete': False
        }]
        ## commands' builder scripts
        commands_scripts_to_push = [
            {
                'file_name': commands_script['file_name'],
                'file_data': commands_script['content'],
                'delete': False
            }
            for commands_script in commands_script_list
        ]
        commands_scripts_from_repo = [
            file_content.path
                for file_content in cls.get_files(
                    'commands_script', gh_utils, repo, branch
                )
        ]
        commands_scripts_to_push_names = [
            file_dict['file_name']
            for file_dict in commands_scripts_to_push
        ]
        commands_scripts_to_remove_set = set(
            commands_scripts_from_repo
        ).difference(set(commands_scripts_to_push_names))
        commands_scripts_to_remove = [
            {
                'file_name': script,
                'delete': True
            }
            for script in commands_scripts_to_remove_set
        ]
        ## Merge & Push the definitive list of files
        files_to_push = (
            config_files_to_push + config_files_to_remove +
            composer_files_to_push +
            jenkinsfile_to_push +
            commands_scripts_to_push + commands_scripts_to_remove)
        commit = gh_utils.push_files(
            files_to_push,
            commit_msg='Add JePL file structure',
            repo_name=repo,
            branch=branch
        )
        logger.debug((
            'GitHub repository <%s> created with the JePL file '
            'structure' % repo
        ))

        return commit

    def get_composer_service(
            name,
            image=None,
            context=None,
            dockerfile=None,
            build_args=None,
            oneshot=True,
<<<<<<< HEAD
            entrypoint=False
=======
            entrypoint=False,
            environment=[]
>>>>>>> 92ee8c18
    ):
        """Get service definition compliant with the composer file.

        :param name: Name of the service.
        :param image: Image name/location in the Docker registry (default: Docker Hub).
        :param context: Context path when building is required.
        :param dockerfile: Path to the Dockerfile, when building is required.
        :param oneshot: Whether the Docker image is oneshot.
        :param entrypoint: Entrypoint for the service.
<<<<<<< HEAD
=======
        :param entrypoint: Environment for the service.
>>>>>>> 92ee8c18
        """
        srv_data = {}
        if image:
            logger.info('No build context is needed for service <%s>' % name)
            srv_data['image'] = {'name': image}
            logger.debug('Image name set for service <%s>: %s' % (name, image))
        if dockerfile:
            # Add './' when relative path. If not, Docker may confuse it with a remote URL
            context = './' + context
            srv_data['build'] = {
                'context': context,
                'dockerfile': dockerfile
            }
            if build_args:
                srv_data['build']['args'] = build_args
            logger.debug('Dockerfile build context set for service <%s>: %s' % (
                name, srv_data['build']))
        if not oneshot:
            srv_data['oneshot'] = oneshot
            logger.debug('Setting oneshot for service <%s>: %s' % (name, oneshot))
        if entrypoint:
            srv_data['entrypoint'] = entrypoint
            logger.debug('Setting entrypoint for service <%s>: %s' % (name, entrypoint))
<<<<<<< HEAD
=======
        if environment:
            srv_data['environment'] = environment
            logger.debug('Setting environment for service <%s>: %s' % (name, environment))
>>>>>>> 92ee8c18

        return srv_data


    def generate_stage_name(repo_name):
        """Generate the stage name in the event where the same repo will be
        used within the same criterion. It uses a counter-based suffix.

        Generated stage name will be in the form of <repo_name>(__[1-9][0-9]{0,})

        :param repo_name: Previous name of the repository.
        """
        # Only interested in the 1st chunk
        name_parts = repo_name.split('__', 1)
        if len(name_parts) == 1:
            counter = 1
        elif len(name_parts) == 2:
            counter = int(name_parts[1])
        else:
            logger.error((
                'Something nasty happened when parsing the repository name: '
                '<%s>' % repo_name
            ))
        counter += 1
        stage_name = '__'.join([name_parts[0], str(counter)])
        logger.debug('New counter-based repository name generated: '
                     '<%s>' % stage_name)
        return stage_name<|MERGE_RESOLUTION|>--- conflicted
+++ resolved
@@ -72,9 +72,6 @@
         )
         if template_name in ['im_client', 'ec3_client']:
             template = env.get_template('commands_script_im.sh')
-<<<<<<< HEAD
-            iaas = 'incd'
-=======
             iaas = template_kwargs.get('openstack_site_id', '')
             if not iaas:
                 logger.debug((
@@ -84,7 +81,6 @@
                 raise SQAaaSAPIException(
                     422, 'No IaaS site has been defined for im_client'
                 )
->>>>>>> 92ee8c18
             template_kwargs.update(
                 config.get_service_deployment(iaas)
             )
@@ -289,12 +285,8 @@
             dockerfile=None,
             build_args=None,
             oneshot=True,
-<<<<<<< HEAD
-            entrypoint=False
-=======
-            entrypoint=False,
+            entrypoint=None,
             environment=[]
->>>>>>> 92ee8c18
     ):
         """Get service definition compliant with the composer file.
 
@@ -304,10 +296,7 @@
         :param dockerfile: Path to the Dockerfile, when building is required.
         :param oneshot: Whether the Docker image is oneshot.
         :param entrypoint: Entrypoint for the service.
-<<<<<<< HEAD
-=======
-        :param entrypoint: Environment for the service.
->>>>>>> 92ee8c18
+        :param environment: Environment for the service.
         """
         srv_data = {}
         if image:
@@ -331,12 +320,9 @@
         if entrypoint:
             srv_data['entrypoint'] = entrypoint
             logger.debug('Setting entrypoint for service <%s>: %s' % (name, entrypoint))
-<<<<<<< HEAD
-=======
         if environment:
             srv_data['environment'] = environment
             logger.debug('Setting environment for service <%s>: %s' % (name, environment))
->>>>>>> 92ee8c18
 
         return srv_data
 
