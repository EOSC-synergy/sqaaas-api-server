--- conflicted
+++ resolved
@@ -402,7 +402,7 @@
                 for arg in args:
                     flag = False
                     if arg['type'] in ['optional']:
-                        if not 'value' in list(arg): 
+                        if not 'value' in list(arg):
                             flag = True
                         else:
                             if arg['selectable'] and not arg['value']:
@@ -425,11 +425,6 @@
                     criterion_repo['commands'].append(cat_cmd)
 
         config_json['sqa_criteria'][criterion_name]['repos'] = criterion_repo
-
-<<<<<<< HEAD
-        return srv_name
-=======
->>>>>>> 4b50f22a
 
     @staticmethod
     def set_config_when_clause(config_json):
@@ -538,15 +533,6 @@
                 tools = []
                 if repo.get('tools', []):
                     tools = repo.pop('tools')
-<<<<<<< HEAD
-                if tools and not service_name:
-                    service_name = ProcessExtraData.set_tool_env(
-                        tools,
-                        criterion_name, repo,
-                        project_repos_mapping,
-                        config_json, composer_json,
-                        report_to_stdout=report_to_stdout)
-=======
                 if tools:
                     if not service_name:
                         ProcessExtraData.set_tool_env(
@@ -555,7 +541,6 @@
                         tools, criterion_name, repo, project_repos_mapping, config_json, composer_json, service_name=service_name)
                     ProcessExtraData.set_tool_execution_command(
                         tools, criterion_name, repo, config_json)
->>>>>>> 4b50f22a
                 try:
                     repo_url = repo.pop('repo_url')
                     if not repo_url:
