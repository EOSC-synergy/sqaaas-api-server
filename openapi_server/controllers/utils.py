import copy
import functools
import itertools
import logging
import namegenerator
from pathlib import Path
from pathlib import PurePath
import os
import re
import uuid
import yaml

from aiohttp import web
from urllib3.util import parse_url
from urllib3.util import Url

from openapi_server import config
from openapi_server.controllers import db
from openapi_server.controllers.git import GitUtils
from openapi_server.controllers.jepl import JePLUtils

from github.GithubException import GithubException
from github.GithubException import UnknownObjectException
from jenkins import JenkinsException


logger = logging.getLogger('sqaaas.api.controller')

tooling_repo_url = config.get(
    'tooling_repo_url',
    fallback='https://github.com/EOSC-synergy/sqaaas-tooling'
)
tooling_repo_branch = config.get(
    'tooling_repo_branch',
    fallback='main'
)
docker_credential_id = config.get_ci(
    'docker_credential_id',
    fallback=None
)
docker_credential_org = config.get_ci(
    'docker_credential_org',
    fallback=None
)

tooling_repo_url = config.get(
    'tooling_repo_url',
    fallback='https://github.com/EOSC-synergy/sqaaas-tooling'
)
tooling_repo_branch = config.get(
    'tooling_repo_branch',
    fallback='main'
)
docker_credential_id = config.get_ci(
    'docker_credential_id',
    fallback=None
)
docker_credential_org = config.get_ci(
    'docker_credential_org',
    fallback=None
)


def upstream_502_response(r):
    _reason = 'Unsuccessful request to upstream service API'
    logger.error(_reason)
    return web.json_response(
        r,
        status=502,
        reason=_reason,
        text=_reason
    )


def debug_request(f):
    @functools.wraps(f)
    async def decorated_function(*args, **kwargs):
        logger.debug('Received request (keyword args): %s' % kwargs)
        ret = await f(*args, **kwargs)
        return ret
    return decorated_function


def extended_data_validation(f):
    @functools.wraps(f)
    async def decorated_function(*args, **kwargs):
        body = kwargs['body']
        config_data_list = body['config_data']
        composer_data = body['composer_data']
        # Validate pipeline name
        if re.search(r'[^-.\w]', body['name']):
            _reason = 'Invalid pipeline name (allowed characters: [A-Za-z0-9_.-])'
            logger.warning(_reason)
            return web.Response(status=400, reason=_reason, text=_reason)
        # Docker push feature
        for srv_name, srv_data in composer_data['services'].items():
            try:
                registry_data = srv_data['image']['registry']
            except KeyError as e:
                logger.debug('No registry data found for service <%s>' % srv_name)
            else:
                if registry_data['push']:
                    try:
                        if not (registry_data['credential_id'] or
                                docker_credential_id):
                            raise KeyError
                    except KeyError:
                        _reason = ('Request to push Docker images, but no credentials '
                                   'provided and/or fallback credentials found in API '
                                   'configuration')
                        logger.warning(_reason)
                        return web.Response(status=400, reason=_reason, text=_reason)
                    try:
                        if not srv_data['image']['name']:
                            raise KeyError
                    except KeyError:
                        _reason = 'Request to push Docker images, but no image name provided!'
                        logger.warning(_reason)
                        return web.Response(status=400, reason=_reason, text=_reason)
                    try:
                        if not srv_data['build']:
                            raise KeyError
                        else:
                            has_context = 'context' in srv_data['build'].keys() and srv_data['build']['context']
                            has_dockerfile = 'dockerfile' in srv_data['build'].keys() and srv_data['build']['dockerfile']
                            if not (has_context or has_dockerfile):
                                raise KeyError
                    except KeyError:
                        _reason = 'Request to push Docker images, but no build data provided!'
                        logger.warning(_reason)
                        return web.Response(status=400, reason=_reason, text=_reason)
        # Tooling
        for config_json in config_data_list:
            for criterion_name, criterion_data in config_json['sqa_criteria'].items():
                for repo in criterion_data['repos']:
                    try:
                        commands = repo.get('commands', [])
                        tool = repo.get('tool', {})
                        if not commands and not tool:
                            raise KeyError
                    except KeyError:
                        _reason = 'Builder <commands> might be empty only when <tool> has been provided'
                        logger.warning(_reason)
                        return web.Response(status=400, reason=_reason, text=_reason)
        ret = await f(*args, **kwargs)
        return ret
    return decorated_function


def validate_request(f):
    @functools.wraps(f)
    async def decorated_function(*args, **kwargs):
        _pipeline_id = kwargs['pipeline_id']
        try:
            uuid.UUID(_pipeline_id, version=4)
            _db = db.load_content()
            if _pipeline_id in list(_db):
                logger.debug('Pipeline <%s> found in DB' % _pipeline_id)
            else:
                _reason = 'Pipeline not found!: %s' % _pipeline_id
                logger.warning(_reason)
                return web.Response(status=404, reason=_reason, text=_reason)
        except ValueError:
            _reason = 'Invalid pipeline ID supplied!: %s' % _pipeline_id
            logger.warning(_reason)
            return web.Response(status=400, reason=_reason, text=_reason)

        try:
            logger.debug('Running decorated method <%s>' % f.__name__)
            ret = await f(*args, **kwargs)
        except UnknownObjectException as e:
            _status = e.status
            _reason = e.data['message']
            logger.error('(GitHub) %s (exit code: %s)' % (_reason, _status))
            r = {'upstream_status': _status, 'upstream_reason': _reason}
            return upstream_502_response(r)
        except GithubException as e:
            _status = e.status
            if 'errors' in list(e.data):
                _reason = e.data['errors'][0]['message']
            else:
                _reason = e.data['message']
            logger.error('(GitHub) %s (exit code: %s)' % (_reason, _status))
            r = {'upstream_status': _status, 'upstream_reason': _reason}
            return upstream_502_response(r)
        except JenkinsException as e:
            msg_first_line = str(e).splitlines()[0]
            logger.error('(Jenkins) %s' % msg_first_line)
            _reason = msg_first_line
            _status = 404
            _status_regexp = re.search('.+\[(40\d{1})\].+', _reason)
            if _status_regexp:
                _status = int(_status_regexp.groups()[0])
            r = {'upstream_status': _status, 'upstream_reason': _reason}
            return upstream_502_response(r)
        return ret
    return decorated_function


def json_to_yaml(json_data):
    """Returns the YAML translation of the incoming JSON payload.

    :param json_data: JSON payload.
    """
    return yaml.dump(json_data)


def get_pipeline_data(request_body):
    """Get pipeline data.

    Obtains the pipeline data from the API request.
    """
    # NOTE!! For the time being, we just support one config.yml
    config_json = request_body['config_data'][0]
    composer_json = request_body['composer_data']
    jenkinsfile_data = request_body['jenkinsfile_data']

    return (config_json, composer_json, jenkinsfile_data)


class ProcessExtraData(object):
    """Utils class for the extra data processing."""
    @staticmethod
    def set_service_volume(service_data):
        """Set the default volume data.

        :param service_data: Data of the DC service
        """
        logger.debug('Call to ProcessExtraData.set_service_volume() method')
        try:
            service_data['volumes']
        except KeyError:
            service_data['volumes'] = [{
                'type': 'bind',
                'source': './',
                'target': '/sqaaas-build'
            }]
            logger.debug('Setting volume data to default values: %s' % service_data['volumes'])
        ## Set 'working_dir' property (for simple use cases)
        ### NOTE!! Setting working_dir only makes sense when only one volume is expected!
        service_data['working_dir'] = service_data['volumes'][0]['target']
        logger.debug('Setting <working_dir> property to <%s>' % service_data['working_dir'])

    @staticmethod
    def set_service_oneshot(service_data):
        """Set the sleep command if service is marked as oneshot.

        :param service_data: Data of the DC service
        """
        logger.debug('Call to ProcessExtraData.set_service_oneshot() method')
        oneshot = True
        if 'oneshot' in service_data.keys():
            oneshot = service_data.pop('oneshot')
        if oneshot:
            logger.debug('Oneshot image, setting <sleep> command')
            service_data['command'] = 'sleep 6000000'

    @staticmethod
    def set_service_entrypoint(service_data):
        """Set the given entrypoint.

        :param service_data: Data of the DC service
        """
        logger.debug('Call to ProcessExtraData.set_service_entrypoint() method')
        entrypoint = None
        if 'entrypoint' in service_data.keys():
            entrypoint = service_data.pop('entrypoint')
        if entrypoint:
            logger.debug('Setting required entrypoint: %s' % entrypoint)
            service_data['entrypoint'] = entrypoint

    @staticmethod
    def set_tox_env(repo_checkout_dir, repos_data):
        """Prepare the Tox environment for the given repo.

        Includes:
        - chdir to the checkout dir when not 'this_repo'
        - set defaults (tox.ini, run only envs from envlist)

        :param repo_checkout_dir: Relative repo checkout path
        :param repos_data: The individual repository data
        """
        logger.debug('Call to ProcessExtraData.set_tox_env() method')
        repo_key = repo_checkout_dir
        if repo_checkout_dir in ['.']:
            repo_key = 'this_repo'
        if not 'tox' in repos_data[repo_key].keys():
            logger.debug('Tox enviroment not found. Skipping environment setup.')
        else:
            # tox_file
            tox_file = repos_data[repo_key]['tox'].get('tox_file', None)
            if not tox_file:
                tox_file = 'tox.ini'
            repos_data[repo_key]['tox']['tox_file'] = os.path.join(
                repo_checkout_dir, tox_file)
            # testenv
            testenv = repos_data[repo_key]['tox'].get('testenv', [])
            if not testenv:
                testenv = ['ALL']
            logger.debug('Tox environment set (tox_file: %s, testenv: %s)' % (
                tox_file, testenv))
            repos_data[repo_key]['tox']['testenv'] = testenv

    @staticmethod
    def load_tooling_repo(project_repos_mapping, config_json):
        """Add tooling repository to <project_repos> property.

        :param project_repos_mapping: Dict containing the defined project_repos
        :param config_json: Config data (JSON)
        """
        logger.debug('Call to ProcessExtraData.load_tooling_repo() method')

        if tooling_repo_url in list(project_repos_mapping):
            logger.debug('Tool template repository <%s> already defined' % tooling_repo_url)
        else:
            repo_data = {}
            repo_data['name'] = get_short_repo_name(
                tooling_repo_url, include_host=True
            )
            repo_data['branch'] = tooling_repo_branch
            project_repos_mapping[tooling_repo_url] = repo_data

            config_json['config']['project_repos'][repo_data['name']] = {
                'repo': tooling_repo_url,
                'branch': tooling_repo_branch
            }

    def curate_service_image_properties(composer_json, service_name=None, tool={}, criterion_name=None, project_repos_mapping={}):
        """Curate the composer parameters of the given config.yml repo entry.

        Returns the service name.

        :param composer_json: Composer data (JSON)
        :param service_name: name of the service (if known)
        :param tool: Tool object
        :param criterion_name: Name of the criterion
        :param project_repos_mapping: Dict containing the defined project_repos
        """
        if not composer_json:
            logger.debug('No service was defined by the user')
            composer_json['version'] = '3.7'

        image = None
        context = None
        dockerfile = None
        build_args = None
        oneshot = True
<<<<<<< HEAD
        entrypoint = False
=======
        entrypoint = None
        environment = []
>>>>>>> 92ee8c18
        service_data = {} # existing service data

        if service_name:
            service_data = composer_json['services'][service_name]
            image = service_data.get('image', {}).get('name', '')
            dockerfile_path = service_data.get('build', {}).get('dockerfile', '')
            context = os.path.dirname(dockerfile_path)
            # For now <build_args> are only present in user-defined services
            build_args = service_data.get('build', {}).get('args', None)
        else:
            service_name = '_'.join([
                criterion_name.lower(), namegenerator.gen()
            ])
            logger.debug('Service name set: %s' % service_name)
            dockerfile_path = tool['docker'].get('dockerfile', '')
            context = os.path.join(
                project_repos_mapping[tooling_repo_url]['name'],
                os.path.dirname(dockerfile_path)
            )
            image = tool['docker'].get('image', '')
            oneshot = tool['docker'].get('oneshot', True)
<<<<<<< HEAD
            entrypoint = tool['docker'].get('entrypoint', False)
=======
            entrypoint = tool['docker'].get('entrypoint', None)
            environment = tool['docker'].get('environment', [])
>>>>>>> 92ee8c18

        dockerfile = os.path.basename(dockerfile_path)
        service_image_properties = JePLUtils.get_composer_service(
            service_name,
            image=image,
            context=context,
            dockerfile=dockerfile,
            build_args=build_args,
            oneshot=oneshot,
<<<<<<< HEAD
            entrypoint=entrypoint
=======
            entrypoint=entrypoint,
            environment=environment
>>>>>>> 92ee8c18
        )

        if service_data:
            service_data.update(service_image_properties)
        else:
            service_data = service_image_properties

        # Update service image definition
        if service_name in list(composer_json['services']):
            composer_json['services'][service_name].update(service_image_properties)
        else:
            composer_json['services'][service_name] = service_image_properties
        logger.info('Service <%s> image properties updated: %s' % (service_name, service_image_properties))

        return service_name

    @staticmethod
    def set_tool_execution_command(
            tool,
            criterion_name,
            criterion_repo,
            config_json,
            report_to_stdout=False):
        """Compose the command/s for the given tool according to its args in the tooling metadata.

        Returns a mapping of the tool and associated command for the given criterion, such as:
            {
                "licensee": [
                    "licensee detect . --json"
                ]
            }

        :param tool: Tool object
        :param criterion_name: Name of the criterion
        :param criterion_repo: Repo data for the criterion
        :param config_json: Config data (JSON)
        :param report_to_stdout: Flag to indicate whether the pipeline shall print via via stdout the reports produced by the tool (required by QAA module)
        """
        def process_value(arg, commands_builder=False, option_no_flag=False):
            value = arg['value']
            if type(value) in [str]:
                value_list = list(filter(None, value.split(',')))
                value_list = list(map(str.strip, value_list))
                if arg.get('repeatable', False):
                    if len(value_list) == 1:
                        if option_no_flag:
                            value_list = value_list[0]
                            return list(map(lambda value: ' '.join([option_no_flag, value]), value_list.split()))
                    elif len(value_list) > 1:
                        if commands_builder:
                            return value_list
                return list([' '.join(value_list)])
            elif type(value) in [list]:
                value = [value[0]] # note the type(list)
            return value

        def process_args(args, cmd_list=[]):
            cmd_list = []
            for arg in args:
                flag = False
                if arg['type'] in ['optional']:
                    if not 'value' in list(arg):
                        flag = True
                    else:
                        if arg.get('selectable', False) and not arg['value']:
                            continue
                        if arg.get('repeatable', False):
                            cmd_list.extend(process_value(arg, commands_builder=commands_builder, option_no_flag=arg['option']))
                            continue
                    cmd_list.append(arg['option'])
                if not flag:
                    cmd_list.extend(process_value(arg, commands_builder=commands_builder))
                if arg.get('args', []):
                    cmd_list.extend(process_args(arg['args'], cmd_list=cmd_list))
            return cmd_list

        criterion_repo['commands'] = []
        tool_map = {} # tool DB data
        tool_name = tool['name']
        # special treatment for 'commands' builder
        commands_builder = False
        if tool_name in ['commands']:
            commands_builder = True
        # when existing, use executable instead of name
        # if executable exists but empty, then no name & no executable (commands)
        cmd_list = [tool_name]
        if 'executable' in list(tool):
            if not tool['executable']:
                cmd_list = []
            else:
                cmd_list = [tool['executable']]
        args = tool.get('args', [])
        cmd_list.extend(process_args(args))
        if commands_builder:
            cmd = cmd_list
        else:
            cmd = [' '.join(cmd_list)]
        criterion_repo['commands'].extend(cmd)
        if tool in list(tool_map):
            tool_map[tool_name].extend(cmd)
        else:
            tool_map[tool_name] = cmd
        # If applicable, print the generated report to stdout
        if report_to_stdout:
            report_file = tool.get('includes_report', None)
            if report_file:
                logger.debug('Adding `cat` command (last step) to print generated report to stdout')
                cat_cmd = 'cat %s' % report_file
                criterion_repo['commands'].append(cat_cmd)

        config_json['sqa_criteria'][criterion_name]['repos'] = criterion_repo

        return tool_map

    @staticmethod
    def set_config_when_clause(config_json):
        """Split out in different config.yml files according to 'when' clause.

        :param config_json: Config data (JSON)
        """
        logger.debug('Call to ProcessExtraData.set_config_when_clause() method')
        config_data_list = []
        config_json_no_when = copy.deepcopy(config_json)
        for criterion_name, criterion_data in config_json['sqa_criteria'].items():
            criterion_data_copy = copy.deepcopy(criterion_data)
            if 'when' in criterion_data.keys():
                config_json_when = copy.deepcopy(config_json)
                config_json_when['sqa_criteria'] = {
                    criterion_name: criterion_data_copy
                }
                when_data = criterion_data_copy.pop('when')
                config_data_list.append({
                    'data_json': config_json_when,
                    'data_when': when_data
                })
                config_json_no_when['sqa_criteria'].pop(criterion_name)
            else:
                config_json_no_when['sqa_criteria'][criterion_name] = criterion_data_copy

        if config_json_no_when['sqa_criteria']:
            config_data_list.append({
                'data_json': config_json_no_when,
                'data_when': None
            })

        return config_data_list

    @staticmethod
    def generate_script_for_commands(
            stage_name,
            checkout_dir,
            commands_list,
            repos_data,
            commands_script_list,
            template_name=None,
            template_kwargs={}
        ):
        """Generate the bash script including the received commands.

        :param stage_name: The stage name
        :param checkout_dir: The local path where the repo has been cloned
        :param commands_list: The list of shell commands
        :param repos_data: The individual repository data
        :param commands_script_list: Current list of strings that generate the command builder scripts
        :param template_name: Name of the template used by the tool
        :param template_kwargs: Dict with the relevant values for the template rendering
        """
        logger.debug('Call to ProcessExtraData.generate_script_for_commands() method')
        commands_script_data = JePLUtils.get_commands_script(
            checkout_dir,
            commands_list,
            template_name=template_name,
            template_kwargs=template_kwargs
        )
        commands_script_data = JePLUtils.append_file_name(
            'commands_script',
            [{
                'content': commands_script_data
            }],
            force_random_name=True
        )
        commands_script_list.extend(commands_script_data)
        script_call = '/usr/bin/env sh %s' % commands_script_data[0]['file_name']
        repos_data[stage_name]['commands'] = [script_call]


def process_extra_data(config_json, composer_json, report_to_stdout=False):
    """Manage those properties, present in the API spec, that cannot
    be directly translated into a workable 'config.yml' or composer
    (i.e. 'docker-compose.yml).

    This method returns:
    - 'config_json_list' is a JSON List of Dicts {'data_json': <data>,
                                                    'data_when': <data>}
    - 'composer_json' is a JSON Dict
    - 'commands_script_list' is a list of strings to generate the command builder scripts

    :param config_json: JePL's config as received through the API request (JSON payload)
    :param composer_json: Composer content as received throught the API request (JSON payload).
    :param report_to_stdout: Flag to indicate whether the pipeline shall print via via stdout the reports produced by the tool (required by QAA module)
    """
    # CONFIG:CONFIG (Generate short url-based repo name & mapping)
    project_repos_mapping = {}
    if 'project_repos' in config_json['config'].keys():
        project_repos_final = {}
        for project_repo in config_json['config']['project_repos']:
            repo_url = project_repo.pop('repo')
            # Get default branch if None is defined
            if not project_repo.get('branch', None):
                project_repo['branch'] = GitUtils.get_remote_active_branch(
                    repo_url
                )
            # Check for empty values
            project_repo = del_empty_keys(project_repo)
            # Set repo name
            repo_name_generated = get_short_repo_name(
                repo_url, include_host=True)
            # Compose final <project_repos>
            project_repos_final[repo_name_generated] = {
                'repo': repo_url,
                **project_repo
            }
            project_repos_mapping[repo_url] = {
                'name': repo_name_generated,
                **project_repo
            }
        config_json['config']['project_repos'] = project_repos_final

    # CONFIG:SQA_CRITERIA
    # - Array-to-Object conversion for repos
    # - Set 'context' to the appropriate checkout path for building the Dockerfile
    stage_name_mapping = {} # mapping with the last increment of a given <stage_name>
    commands_script_list = []
    tool_criteria_map = {}
    service_images_curated_list = [] # services processed by curate_service_image_properties()
    for criterion_name, criterion_data in config_json['sqa_criteria'].items():
        logger.debug('Processing config data for criterion <%s>' % criterion_name)
        criterion_data_copy = copy.deepcopy(criterion_data)
        if 'repos' in criterion_data.keys():
            repos_old = criterion_data_copy.pop('repos')
            repos_new = {}
            tooling_repo_is_loaded = False
            for repo in repos_old:
                logger.debug('Processing repository entry: %s' % repo)
                service_name = repo.get('container', None)
                try:
                    tool = repo.pop('tool')
                except KeyError:
                    logger.warn('Tool not provided on request!')
                    tool = {}
                if not service_name:
                    if not tooling_repo_is_loaded:
                        logger.debug('Service name is not defined: adding tooling repository to config.yml')
                        ProcessExtraData.load_tooling_repo(project_repos_mapping, config_json)
                        tooling_repo_is_loaded = True
                    else:
                        logger.debug('Service name is not defined: tooling repository already loaded in config.yml')

                # Processing image details for current repo
                service_name = ProcessExtraData.curate_service_image_properties(
                    composer_json,
                    service_name=service_name,
                    tool=tool,
                    criterion_name=criterion_name,
                    project_repos_mapping=project_repos_mapping
                )
                service_images_curated_list.append(service_name)
                # Set service_name in repo's <container> property
                repo['container'] = service_name

                # NOTE: do not compose the command for tools with associated templates
                tool_has_template = tool.get('template', None)
                if not tool_has_template:
                    # Compose command/s according to tooling metadata
                    tool_criterion_map = ProcessExtraData.set_tool_execution_command(
                        tool, criterion_name, repo, config_json)
                    if criterion_name in list(tool_criteria_map):
                        tool_criteria_map[criterion_name].update(tool_criterion_map)
                    else:
                        tool_criteria_map[criterion_name] = tool_criterion_map

                tox_checkout_dir = '.'
                try:
                    repo_url = repo.pop('repo_url')
                    if not repo_url:
                        raise KeyError
                except KeyError:
                    # Use 'this_repo' as the placeholder for current repo & version
                    stage_name = 'this_repo'
                else:
                    stage_name = ' '.join([
                        project_repos_mapping[repo_url]['name'],
                        tool['name']
                    ])

                if stage_name in list(repos_new):
                    stage_name_last = stage_name_mapping.get(
                        stage_name, stage_name
                    )
                    stage_name_new = JePLUtils.generate_stage_name(
                        stage_name_last
                    )
                    stage_name_mapping[stage_name] = stage_name_new
                    stage_name = stage_name_new
                repos_new[stage_name] = repo

                if repo_url or tool_has_template:
                    template_kwargs = {}
                    # Create script for 'commands' builder
                    # NOTE: This is a workaround -> a specific builder to tackle this will be implemented in JePL
                    if 'commands' in repo.keys():
                        ProcessExtraData.generate_script_for_commands(
                            stage_name=stage_name,
                            checkout_dir=project_repos_mapping[repo_url]['name'],
                            commands_list=repo['commands'],
                            repos_data=repos_new,
                            commands_script_list=commands_script_list
                        )
                    elif tool_has_template:
                        # checkout_dir
                        checkout_dir = '.'
                        if repo_url:
                            checkout_dir = project_repos_mapping[repo_url]['name']
                        # template_kwargs
                        for arg in tool.get('args', []):
                            if arg.get('id', None):
                                # split(',') is required since some values might be
                                # comma-separated
                                _value = arg['value'].split(',')
                                if len(_value) <= 1:
                                    _value = arg['value']
                                template_kwargs[arg['id']] = _value
                        ProcessExtraData.generate_script_for_commands(
                            stage_name=stage_name,
                            checkout_dir=checkout_dir,
                            commands_list=[],
                            repos_data=repos_new,
                            commands_script_list=commands_script_list,
                            template_name=tool['template'],
                            template_kwargs=template_kwargs
                        )
                    tox_checkout_dir = stage_name

                    # Set credentials if the tool needs them
                    tool_creds = []
                    # creds in tooling's args
                    for arg in tool.get('args', []):
                        creds = {}
                        if arg['type'] in ['optional']:
                            option = arg['option']
                            if option.find('jenkins-credential-id') != -1:
                                creds['id'] = arg['value']
                            elif option.find(
                                'jenkins-credential-variable') != -1:
                                creds['variable'] = arg['value']
                        if creds:
                            tool_creds.append(creds)
                    # creds in sqaaas.ini (i.e im_client)
                    if tool.get('template', '') in ['im_client']:
                        iaas = template_kwargs.get('openstack_site_id', '')
                        deployment_config = config.get_service_deployment(iaas)
                        for cred_id in [
                            (
                                'im_jenkins_credential_id',
                                'im_jenkins_credential_user_var',
                                'im_jenkins_credential_pass_var'
                            ),
                            (
                                'openstack_jenkins_credential_id',
                                'openstack_jenkins_credential_user_var',
                                'openstack_jenkins_credential_pass_var'
                            )
                        ]:
                            creds = {}
                            creds['id'] = deployment_config[cred_id[0]]
                            creds['username_var'] = deployment_config[cred_id[1]]
                            creds['password_var'] = deployment_config[cred_id[2]]
                            if creds:
                                tool_creds.append(creds)
                    if tool_creds:
                        logger.debug(
                            'Found credentials for the tool <%s>: %s' % (
                                tool['name'], tool_creds
                            )
                        )
                        for cred in tool_creds:
                            config_json['config']['credentials'].append(cred)

                # FIXME Commented out until issue #154 gets resolved
                # Modify Tox properties (chdir, defaults)
                # ProcessExtraData.set_tox_env(tox_checkout_dir, repos_new)
            criterion_data_copy['repos'] = repos_new
        config_json['sqa_criteria'][criterion_name] = criterion_data_copy

    # Default CONFIG:ENVIRONMENT
    for jpl_envvar in ['JPL_DOCKERFORCEBUILD']:
        logger.debug('Enabling <%s> flag (default behaviour)' % jpl_envvar)
        if not 'environment' in config_json.keys():
            config_json['environment'] = {}
        config_json['environment'][jpl_envvar] = 'enabled'

    # COMPOSER (Docker Compose specific)
    for srv_name, srv_data in composer_json['services'].items():
        if srv_name not in service_images_curated_list:
            logger.debug('Service <%s> image properties not curated' % srv_name)
            service_name = ProcessExtraData.curate_service_image_properties(
                composer_json, service_name=srv_name
            )
            service_images_curated_list.append(service_name)

        logger.debug('Processing composer data for service <%s>' % srv_name)
        if 'image' in list(srv_data):
            use_default_dockerhub_org = False
            ## Set JPL_DOCKER* envvars
            if 'registry' in srv_data['image'].keys():
                logger.debug('Registry data found for image <%s>' % srv_data['image'])
                registry_data = srv_data['image'].pop('registry')
                # JPL_DOCKERPUSH
                if registry_data['push']:
                    srv_push = config_json['environment'].get('JPL_DOCKERPUSH', '')
                    srv_push += ' %s' % srv_name
                    srv_push = srv_push.strip()
                    config_json['environment']['JPL_DOCKERPUSH'] = srv_push
                    logger.debug('Setting JPL_DOCKERPUSH environment value to <%s>' % srv_push)
                    credential_id = None
                    if registry_data.get('credential_id', None):
                        credential_id = registry_data['credential_id']
                        logger.debug('Using custom Jenkins credentials: %s' % credential_id)
                    else:
                        credential_id = docker_credential_id
                        use_default_dockerhub_org = True
                        logger.debug('Using catch-all Jenkins credentials: %s' % credential_id)
                    try:
                        config_json['config']['credentials']
                    except KeyError:
                        config_json['config']['credentials'] = []
                    finally:
                        config_json['config']['credentials'].append({
                            'id': credential_id,
                            'username_var': 'JPL_DOCKERUSER',
                            'password_var': 'JPL_DOCKERPASS'
                        })
                # JPL_DOCKERSERVER: current JePL 2.1.0 does not support 1-to-1 in image-to-registry
                # so defaulting to the last match
                registry_url = get_registry_from_image(srv_data['image']['name'])
                if registry_url:
                    config_json['environment']['JPL_DOCKERSERVER'] = registry_url
                    logger.debug('Setting JPL_DOCKERSERVER environment value to <%s>' % registry_url)
            ## Set 'image' property as string (required by Docker Compose)
            srv_data['image'] = srv_data['image']['name']
            if use_default_dockerhub_org:
                org = docker_credential_org
                logger.debug('Using default Docker Hub <%s> organization' % org)
                img_name = srv_data['image'].split('/')[-1]
                srv_data['image'] = '/'.join([org, img_name])
                logger.debug('Resultant Docker image name: %s' % srv_data['image'])
        ## Check for empty values
        srv_data = del_empty_keys(srv_data)
        ## Set 'volumes' property (incl. default values)
        ProcessExtraData.set_service_volume(srv_data)
        ## Handle 'oneshot' services
        ProcessExtraData.set_service_oneshot(srv_data)
        # print("-"*20)
        # import json
        # print(json.dumps(srv_data, indent=4))
        # print("-"*20)
        ## Handle 'entrypoint' property
        ProcessExtraData.set_service_entrypoint(srv_data)
        # print("+"*20)
        # import json
        # print(json.dumps(srv_data, indent=4))
        # print("+"*20)

    composer_data = {'data_json': composer_json}

    # CONFIG:SQA_CRITERIA
    # - Multiple stages/Jenkins when clause
    config_data_list = ProcessExtraData.set_config_when_clause(config_json)

    return (config_data_list, composer_data, commands_script_list, tool_criteria_map)


def has_this_repo(config_data_list):
    """Checks if a 'this_repo' has been defined in the existing criteria.

    :param config_data_list: List of config.yml data files
    """
    this_repo = False
    for config_data in config_data_list:
        sqa_criteria_data = config_data['data_json']['sqa_criteria']
        for criterion_name, criterion_data in sqa_criteria_data.items():
            if 'this_repo' in criterion_data['repos']:
                this_repo = True
    return this_repo


def supported_git_platform(repo_url, platforms):
    """Checks if the given repo_url belongs to any of the supported platforms.

    Returns the key of the git platform in case it matches with any of the supported
    platforms. Otherwise, returns None.

    :param repo_url: URL of the git repository
    :param platforms: Dict with the git supported platforms (e.g {'github': 'https://github.com'})
    """
    url_parsed = parse_url(repo_url)
    host_without_extension = url_parsed.host.split('.')[0]
    if not host_without_extension in list(platforms):
        host_without_extension = None
    return host_without_extension


def get_short_repo_name(repo_url, include_host=False):
    """Returns the short name of the git repo, i.e. <user/org>/<repo_name>.

    :param repo_url: URL of the git repository
    """
    url_parsed = parse_url(repo_url)
    short_repo_name = url_parsed.path
    if include_host:
        host = url_parsed.host
        if url_parsed.port:
            host = ':'.join([
                host, str(url_parsed.port)
            ])
        short_repo_name = ''.join([
            host, url_parsed.path,
        ])
    # cleanup
    short_repo_name = short_repo_name.lstrip('/')
    short_repo_name = short_repo_name.rsplit('.git')[0]
    logger.debug('Short repository name for <%s>: %s' % (repo_url, short_repo_name))
    return short_repo_name


def del_empty_keys(data):
    """Deletes the empty keys from a dict or json.

    :param data: dict or json data
    """
    props_to_remove = []
    for prop, prop_value in data.items():
        pop_prop = False
        if isinstance(prop_value, dict):
            if not any(prop_value.values()):
                pop_prop = True
        elif isinstance(prop_value, (list, str)):
            if not prop_value:
                pop_prop = True
        if pop_prop:
            props_to_remove.append(prop)
    [data.pop(prop) for prop in props_to_remove]
    return data


def get_language_entry(lang):
    """Get the entry for the given language in the language's metadata file.

    :param lang: name of the language (compliant with <linguist> tool language
                 definition)
    """
    language_metadata_file = config.get(
        'language_metadata_file',
        fallback='etc/languages.yml'
    )
    lang_entry = None
    with open(language_metadata_file) as yaml_file:
        try:
            data = yaml.safe_load(yaml_file)
        except yaml.YAMLError as e:
            _reason = 'Could not load <%s> file: %s' % (
                language_metadata_file, str(e)
            )
            logger.error(_reason)
        else:
            if lang not in list(data):
                logger.warn((
                    'Language <%s> not found in language metadata file '
                    '(%s)' % (lang, language_metadata_file)
                ))
            else:
                lang_entry = data[lang]

    return lang_entry


@GitUtils.do_git_work
def find_files_by_language(field, value, repo, path='.'):
    """Finds files in the current path that match the given list of
    extensions.

    :param field: field name (compliant with <linguist> tool).
                  Choices are ('extensions', 'filenames')
    :param value: field value (compliant with <linguist> tool)
    :param repo: repository object (URL & branch)
    :param path: look for file extensions in the given repo path
    """
    files_found = []
    if field in ['extensions']:
        for extension in value:
            file_list = sorted(Path(path).rglob('*'+extension))
            files_found.extend([str(file_name) for file_name in file_list])
    elif field in ['filenames']:
        for filename in value:
            if Path(PurePath(path, filename)).exists():
                files_found.append(filename)
    else:
        logger.warn((
            'Language field <%s> (from languages.yml) not supported!' % field
        ))
    if files_found:
        logger.debug('Files found in path matching required %s: %s' % (
            field, files_found)
        )

    return files_found


def get_registry_from_image(image_name):
    """Returns the Docker host URL from the image (<None> if not included).

    :param image_name: Docker image name (may include registry URL)
    """
    url_parsed = parse_url(image_name)
    registry_url = url_parsed.host
    if url_parsed.scheme:
        registry_url = '://'.join([
            url_parsed.scheme, registry_url
        ])
    if url_parsed.port:
        registry_url = ':'.join([
            registry_url, str(url_parsed.port)
        ])

    return registry_url


def format_filtered_data(valid, reason_list, subcriteria=None):
    """Returns the data as to be stored in the DB for filtered criteria.

    :param valid: Boolean value setting the overall validity of the criterion
    :param reason_list: List of per-criterion reasons of why this criterion
        shall be filtered
    :param subcriteria: Dict-like subcriteria data
    """
    return {
        'valid': False,
        'filtered_reason': reason_list,
        'subcriteria': subcriteria
    }<|MERGE_RESOLUTION|>--- conflicted
+++ resolved
@@ -345,12 +345,8 @@
         dockerfile = None
         build_args = None
         oneshot = True
-<<<<<<< HEAD
-        entrypoint = False
-=======
         entrypoint = None
         environment = []
->>>>>>> 92ee8c18
         service_data = {} # existing service data
 
         if service_name:
@@ -372,12 +368,8 @@
             )
             image = tool['docker'].get('image', '')
             oneshot = tool['docker'].get('oneshot', True)
-<<<<<<< HEAD
-            entrypoint = tool['docker'].get('entrypoint', False)
-=======
             entrypoint = tool['docker'].get('entrypoint', None)
             environment = tool['docker'].get('environment', [])
->>>>>>> 92ee8c18
 
         dockerfile = os.path.basename(dockerfile_path)
         service_image_properties = JePLUtils.get_composer_service(
@@ -387,12 +379,8 @@
             dockerfile=dockerfile,
             build_args=build_args,
             oneshot=oneshot,
-<<<<<<< HEAD
-            entrypoint=entrypoint
-=======
             entrypoint=entrypoint,
             environment=environment
->>>>>>> 92ee8c18
         )
 
         if service_data:
